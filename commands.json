<<<<<<< HEAD
[
  {
    "command": "dumb",
    "comment": "DumbCLI"
  },
  {
    "command": "ollama run hf.co/afrideva/phi-2-uncensored-GGUF:latest",
    "comment": "Phi-2 latest"
  },
  {
    "command": "ollama run hf.co/afrideva/phi-2-uncensored-GGUF:Q5_K_M",
    "comment": "phi-2 Q5_K_M"
  },
  {
    "command": "ollama run rolandroland/llama3.1-uncensored",
    "comment": "ollama"
  },
  {
    "command": "ollama run rolandroland/llama3.1-uncensored ",
    "comment": "Used to run llama 3.1 uncensorred",
    "date": "2025-01-30T21:05:21.048Z"
  }
]
=======
[]
>>>>>>> e8ce2a4b
<|MERGE_RESOLUTION|>--- conflicted
+++ resolved
@@ -1,8 +1,7 @@
-<<<<<<< HEAD
 [
   {
     "command": "dumb",
-    "comment": "DumbCLI"
+    "comment": "DumbCLI command"
   },
   {
     "command": "ollama run hf.co/afrideva/phi-2-uncensored-GGUF:latest",
@@ -10,7 +9,7 @@
   },
   {
     "command": "ollama run hf.co/afrideva/phi-2-uncensored-GGUF:Q5_K_M",
-    "comment": "phi-2 Q5_K_M"
+    "comment": "phi-2 Q5_K_M" 
   },
   {
     "command": "ollama run rolandroland/llama3.1-uncensored",
@@ -21,7 +20,4 @@
     "comment": "Used to run llama 3.1 uncensorred",
     "date": "2025-01-30T21:05:21.048Z"
   }
-]
-=======
-[]
->>>>>>> e8ce2a4b
+]